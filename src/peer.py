# saved as peer.py
import Pyro5.api
import Pyro5.server
import time
import threading
import argparse
import sys
from threading import Timer, Lock
from apscheduler.schedulers.background import BackgroundScheduler

# Ricart e Agrawala Algorithm with required modifications
class Peer(object):
    states = ["RELEASED", "WANTED", "HELD"]
    peer_names = ["PeerA", "PeerB", "PeerC", "PeerD"]

    def __init__(self, name):
        self.name = name
        self.state = "RELEASED"
        self.timestamp = 0
        self.queue = []
        self.peers = {}  # Dict of peer_name -> URI
        self.active_peers = set()  # Set of active peer names
        
        # Heartbeat configuration
        self.heartbeat_interval = 5  # seconds
        self.heartbeat_timeout = 15  # seconds (3x interval)
        self.last_heartbeat_times = {}
        
        # Resource access control
        self.resource_timeout = 10  # seconds
        self.resource_timer = None
        
        # Request timeout configuration
        self.request_timeout = 10  # seconds
        self.pending_responses = {}
        self.response_timers = {}
        
        # Thread safety
        self.lock = Lock()
        
        if self.name not in self.peer_names:
            raise ValueError("Invalid peer name. Choose from: " + ", ".join(self.peer_names))
        
        # Initialize heartbeat tracking for other peers
        for peer_name in self.peer_names:
            if peer_name != self.name:
                self.last_heartbeat_times[peer_name] = time.time()

    #### Pyro exposed methods ####
    
    @Pyro5.api.expose
    def request_sc(self, peer_name, peer_timestamp):
        """Handle request for critical section access"""
        with self.lock:
            # Check if requesting peer is still active
            if not self._is_peer_active(peer_name):
                print(f"Ignoring request from inactive peer: {peer_name}")
                return False
            
            current_time = time.time()
            
            if self.state == "RELEASED":
                print(f"Granting immediate access to {peer_name}")
                return True
                
            elif self.state == "WANTED":
                # Compare timestamps and peer names for ordering
                if (peer_timestamp, peer_name) < (self.timestamp, self.name):
                    print(f"Granting priority access to {peer_name}")
                    return True
                else:
                    print(f"Queuing request from {peer_name}")
                    if peer_name not in self.queue:
                        self.queue.append(peer_name)
                    return False
                    
            elif self.state == "HELD":
                print(f"Queuing request from {peer_name} (resource in use)")
                if peer_name not in self.queue:
                    self.queue.append(peer_name)
                return False

    @Pyro5.api.expose
    @Pyro5.api.oneway
    def receive_heartbeat(self, peer_name):
        """Receive heartbeat from another peer"""
        with self.lock:
            self.last_heartbeat_times[peer_name] = time.time()
            
            # If this is a new peer we haven't seen before, look up its URI
            if peer_name not in self.peers:
                try:
                    ns = Pyro5.api.locate_ns()
                    uri = ns.lookup(peer_name)
                    self.peers[peer_name] = uri
                    print(f"Discovered new peer via heartbeat: {peer_name} -> {uri}")
                except Exception as e:
                    print(f"Failed to lookup URI for {peer_name}: {e}")
                    return  # Don't add to active_peers if we can't get the URI
            
            self.active_peers.add(peer_name)
            print(f"Heartbeat received from {peer_name}")

    @Pyro5.api.expose
    @Pyro5.api.oneway
    def receive_release_notification(self, peer_name):
        """Receive notification that a peer has released the critical section"""
        with self.lock:
            if peer_name in self.pending_responses:
                self.pending_responses[peer_name] = True
                self._cancel_response_timer(peer_name)
                print(f"Received release notification from {peer_name}")
                self._check_enter_cs()

    #### Internal Methods ####
        
    def start_peer(self):
        """Initialize the peer and start background threads"""
        self._discover_peers()
        # Start Scheduler
        self.scheduler = BackgroundScheduler()
        self.scheduler.start()
        # Schedule heartbeats
        self.scheduler.add_job(self._send_heartbeats, 'interval', seconds=self.heartbeat_interval)
        # Schedule monitoring
        self.scheduler.add_job(self._monitor_peers, 'interval', seconds=self.heartbeat_interval)
        print(f"{self.name} started successfully")

    def request_cs(self):
        """Request access to critical section"""
        with self.lock:
            if self.state != "RELEASED":
                print(f"{self.name} is already requesting/holding the critical section")
                return
                
            self.state = "WANTED"
            self.timestamp = time.time()
            self.pending_responses.clear()
            
            print(f"{self.name} requesting critical section access...")
            
            # Send requests to all active peers
            active_peer_list = list(self.active_peers)
<<<<<<< HEAD
            
        # Release lock before making network calls
        if not active_peer_list:
            with self.lock:
                self._enter_cs()
            return
=======

            if not active_peer_list:
                # No other active peers, can enter immediately
                self._enter_cs()
                return
                
            for peer_name in active_peer_list:
                if peer_name in self.peers:
                    self.pending_responses[peer_name] = False
                    print("Pending peers:", self.pending_responses)
                    self._send_request_with_timeout(peer_name)
>>>>>>> b9f35115
            
        for peer_name in active_peer_list:
            self.pending_responses[peer_name] = False
            # Create thread for each request to avoid blocking
            request_thread = threading.Thread(
                target=self._send_request_with_timeout, 
                args=(peer_name,), 
                daemon=True
            )
            request_thread.start()

    def _send_request_with_timeout(self, peer_name):
        """Send request to peer with timeout handling"""
        try:
            peer_uri = self.peers[peer_name]
            peer_proxy = Pyro5.api.Proxy(peer_uri)
            
            # Set up timeout timer
            timer = Timer(self.request_timeout, self._handle_request_timeout, [peer_name])
            self.response_timers[peer_name] = timer
            timer.start()
            
            # Send request
            print ("Enter SC")
            response = peer_proxy.request_sc(self.name, self.timestamp)
            print ("Exit SC")

            # Cancel timer and process response
            self._cancel_response_timer(peer_name)
            
            with self.lock:
                self.pending_responses[peer_name] = response
                if not response:
                    print(f"Request denied by {peer_name}")
                else:
                    print(f"Request approved by {peer_name}")
                self._check_enter_cs()
                
        except Exception as e:
            print(f"Error communicating with {peer_name}: {e}")
            self._handle_request_timeout(peer_name)

    def _handle_request_timeout(self, peer_name):
        """Handle timeout when waiting for response from peer"""
        with self.lock:
            if peer_name in self.active_peers:
                print(f"Timeout waiting for response from {peer_name}, marking as inactive")
                self.active_peers.discard(peer_name)
                
            if peer_name in self.pending_responses:
                del self.pending_responses[peer_name]
                
            self._cancel_response_timer(peer_name)
            self._check_enter_cs()

    def _cancel_response_timer(self, peer_name):
        """Cancel response timer for a peer"""
        if peer_name in self.response_timers:
            self.response_timers[peer_name].cancel()
            del self.response_timers[peer_name]

    def _check_enter_cs(self):
        """Check if all responses received and can enter critical section"""
        if self.state != "WANTED":
            return
            
        # Check if all pending responses are True or no pending responses
        if not self.pending_responses or all(self.pending_responses.values()):
            self._enter_cs()

    def _enter_cs(self):
        """Enter critical section"""
        self.state = "HELD"
        print(f"\n*** {self.name} ENTERED CRITICAL SECTION ***")
        print(f"*** Accessing shared resource... ***")
        
        # Set up automatic release timer
        self.resource_timer = Timer(self.resource_timeout, self._auto_release_resource)
        self.resource_timer.start()

    def release_cs(self):
        """Release critical section"""
        with self.lock:
            if self.state != "HELD":
                print(f"{self.name} is not holding the critical section")
                return
                
            self._exit_cs()

    def _exit_cs(self):
        """Exit critical section and notify queued peers"""
        if self.resource_timer:
            self.resource_timer.cancel()
            self.resource_timer = None
            
        self.state = "RELEASED"
        print(f"*** {self.name} EXITED CRITICAL SECTION ***\n")
        
        # Notify all queued peers
        queued_peers = self.queue.copy()
        self.queue.clear()
        
        for peer_name in queued_peers:
            if self._is_peer_active(peer_name) and peer_name in self.peers:
                try:
                    peer_proxy = Pyro5.api.Proxy(self.peers[peer_name])
                    peer_proxy.receive_release_notification(self.name)
                    print(f"Notified {peer_name} of resource release")
                except Exception as e:
                    print(f"Failed to notify {peer_name}: {e}")

    def _auto_release_resource(self):
        """Automatically release resource after timeout"""
        with self.lock:
            if self.state == "HELD":
                print(f"*** AUTO-RELEASING RESOURCE FOR {self.name} (TIMEOUT) ***")
                self._exit_cs()

    def _discover_peers(self):
        """Discover other peers from name server"""
        try:
            ns = Pyro5.api.locate_ns()
            
            for peer_name in self.peer_names:
                if peer_name != self.name:
                    try:
                        uri = ns.lookup(peer_name)
                        self.peers[peer_name] = uri
                        self.active_peers.add(peer_name)
                        print(f"Found peer {peer_name}: {uri}")
                    except:
                        print(f"Peer {peer_name} not found yet")
                        
        except Exception as e:
            print(f"Error discovering peers: {e}")

    def _send_heartbeats(self):
        """Send heartbeat to all known peers"""
        with self.lock:
            peers_to_contact = list(self.active_peers)

        for peer_name in peers_to_contact:
            try:
                peer_proxy = Pyro5.api.Proxy(f"PYRONAME:{peer_name}")
                peer_proxy.receive_heartbeat(self.name)
            except Exception as e:
                print(f"Failed to send heartbeat to {peer_name}: {e}")

    def _monitor_peers(self):
        """Monitor peer health and remove inactive ones"""
        # while True:
        #     time.sleep(self.heartbeat_interval)
        current_time = time.time()
            
        with self.lock:
            inactive_peers = []
            for peer_name, last_time in self.last_heartbeat_times.items():
                if current_time - last_time > self.heartbeat_timeout:
                    inactive_peers.append(peer_name)
            
            for peer_name in inactive_peers:
                if peer_name in self.active_peers:
                    print(f"Marking {peer_name} as inactive")
                    self.active_peers.discard(peer_name)
                    
                    # Remove from pending responses if waiting
                    if peer_name in self.pending_responses:
                        del self.pending_responses[peer_name]
                        self._check_enter_cs()

    def _is_peer_active(self, peer_name):
        """Check if a peer is considered active"""
        current_time = time.time()
        if peer_name not in self.last_heartbeat_times:
            return False
        return current_time - self.last_heartbeat_times[peer_name] <= self.heartbeat_timeout

    def show_status(self):
        """Show current peer status"""
        with self.lock:
            print(f"\n=== {self.name} Status ===")
            print(f"State: {self.state}")
            print(f"Active peers: {list(self.active_peers)}")
            print(f"Queue: {self.queue}")
            print(f"Pending responses: {self.pending_responses}")
            print("========================\n")

def interactive_menu(peer):
    """Interactive menu for peer operations"""
    while True:
        print(f"\n=== {peer.name} Menu ===")
        print("1. Request Critical Section")
        print("2. Release Critical Section") 
        print("3. Show Status")
        print("4. Exit")
        
        try:
            choice = input("Choose option (1-4): ").strip()
            
            if choice == '1':
                # peer.request_cs()
                thread = threading.Thread(target=peer.request_cs, daemon=True)
                thread.start()
            elif choice == '2':
                peer.release_cs()
            elif choice == '3':
                peer.show_status()
            elif choice == '4':
                print("Exiting...")
                break
            else:
                print("Invalid option")
                
        except KeyboardInterrupt:
            print("\nExiting...")
            break
        except Exception as e:
            print(f"Error: {e}")

def main():
    parser = argparse.ArgumentParser(description="Ricart-Agrawala Algorithm with PyRO")
    parser.add_argument("--name", type=str, required=True, 
                       help="Process name [PeerA, PeerB, PeerC, PeerD]")
    args = parser.parse_args()

    # Create and register peer
    peer = Peer(args.name)
    daemon = Pyro5.server.Daemon()
    uri = daemon.register(peer)
    ns = Pyro5.api.locate_ns()             # find the name server
    
    try:
        ns.register(args.name, uri)
        print(f"Registered {args.name} with nameserver")
    except Exception as e:
        print(f"Registration error: {e}")
        # Try to remove existing registration and re-register
        try:
            ns.remove(args.name)
            ns.register(args.name, uri)
            print(f"Re-registered {args.name} with nameserver")
        except:
            print("Failed to re-register")
            sys.exit(1)

    # Start peer services
    peer.start_peer()
    
    print(f"\n{args.name} is ready!")
    print("Starting daemon in background...")
    
    # Start daemon in background thread
    daemon_thread = threading.Thread(target=daemon.requestLoop, daemon=True)
    daemon_thread.start()
    
    # Wait a bit for everything to initialize
    time.sleep(3)
    
    # Start interactive menu
    interactive_menu(peer)

if __name__ == "__main__":
    main()<|MERGE_RESOLUTION|>--- conflicted
+++ resolved
@@ -141,26 +141,12 @@
             
             # Send requests to all active peers
             active_peer_list = list(self.active_peers)
-<<<<<<< HEAD
             
         # Release lock before making network calls
         if not active_peer_list:
             with self.lock:
                 self._enter_cs()
             return
-=======
-
-            if not active_peer_list:
-                # No other active peers, can enter immediately
-                self._enter_cs()
-                return
-                
-            for peer_name in active_peer_list:
-                if peer_name in self.peers:
-                    self.pending_responses[peer_name] = False
-                    print("Pending peers:", self.pending_responses)
-                    self._send_request_with_timeout(peer_name)
->>>>>>> b9f35115
             
         for peer_name in active_peer_list:
             self.pending_responses[peer_name] = False
